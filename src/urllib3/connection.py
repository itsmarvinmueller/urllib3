from __future__ import absolute_import
import datetime
import logging
import os
import socket
from socket import error as SocketError, timeout as SocketTimeout
import warnings
from .packages import six
from .packages.six.moves.http_client import HTTPConnection as _HTTPConnection
from .packages.six.moves.http_client import HTTPException  # noqa: F401

try:  # Compiled with SSL?
    import ssl

    BaseSSLError = ssl.SSLError
except (ImportError, AttributeError):  # Platform-specific: No SSL.
    ssl = None

    class BaseSSLError(BaseException):
        pass


try:
    # Python 3: not a no-op, we're adding this to the namespace so it can be imported.
    ConnectionError = ConnectionError
except NameError:
    # Python 2
    class ConnectionError(Exception):
        pass


from .exceptions import (
    NewConnectionError,
    ConnectTimeoutError,
    SubjectAltNameWarning,
    SystemTimeWarning,
)
from .packages.ssl_match_hostname import match_hostname, CertificateError

from .util.ssl_ import (
    resolve_cert_reqs,
    resolve_ssl_version,
    assert_fingerprint,
    create_urllib3_context,
    ssl_wrap_socket,
)


from .util import connection

from ._collections import HTTPHeaderDict

log = logging.getLogger(__name__)

port_by_scheme = {"http": 80, "https": 443}

# When updating RECENT_DATE, move it to within two years of the current date,
# and not less than 6 months ago.
# Example: if Today is 2018-01-01, then RECENT_DATE should be any date on or
# after 2016-01-01 (today - 2 years) AND before 2017-07-01 (today - 6 months)
RECENT_DATE = datetime.date(2017, 6, 30)


class DummyConnection(object):
    """Used to detect a failed ConnectionCls import."""

    pass


class HTTPConnection(_HTTPConnection, object):
    """
    Based on httplib.HTTPConnection but provides an extra constructor
    backwards-compatibility layer between older and newer Pythons.

    Additional keyword parameters are used to configure attributes of the connection.
    Accepted parameters include:

      - ``strict``: See the documentation on :class:`urllib3.connectionpool.HTTPConnectionPool`
      - ``source_address``: Set the source address for the current connection.
      - ``socket_options``: Set specific options on the underlying socket. If not specified, then
        defaults are loaded from ``HTTPConnection.default_socket_options`` which includes disabling
        Nagle's algorithm (sets TCP_NODELAY to 1) unless the connection is behind a proxy.

        For example, if you wish to enable TCP Keep Alive in addition to the defaults,
        you might pass::

            HTTPConnection.default_socket_options + [
                (socket.SOL_SOCKET, socket.SO_KEEPALIVE, 1),
            ]

        Or you may want to disable the defaults by passing an empty list (e.g., ``[]``).
    """

    default_port = port_by_scheme["http"]

    #: Disable Nagle's algorithm by default.
    #: ``[(socket.IPPROTO_TCP, socket.TCP_NODELAY, 1)]``
    default_socket_options = [(socket.IPPROTO_TCP, socket.TCP_NODELAY, 1)]

    #: Whether this connection verifies the host's certificate.
    is_verified = False

    def __init__(self, *args, **kw):
        if six.PY3:
            kw.pop("strict", None)

        # Pre-set source_address.
        self.source_address = kw.get("source_address")

        #: The socket options provided by the user. If no options are
        #: provided, we use the default options.
        self.socket_options = kw.pop("socket_options", self.default_socket_options)

        _HTTPConnection.__init__(self, *args, **kw)

    @property
    def host(self):
        """
        Getter method to remove any trailing dots that indicate the hostname is an FQDN.

        In general, SSL certificates don't include the trailing dot indicating a
        fully-qualified domain name, and thus, they don't validate properly when
        checked against a domain name that includes the dot. In addition, some
        servers may not expect to receive the trailing dot when provided.

        However, the hostname with trailing dot is critical to DNS resolution; doing a
        lookup with the trailing dot will properly only resolve the appropriate FQDN,
        whereas a lookup without a trailing dot will search the system's search domain
        list. Thus, it's important to keep the original host around for use only in
        those cases where it's appropriate (i.e., when doing DNS lookup to establish the
        actual TCP connection across which we're going to send HTTP requests).
        """
        return self._dns_host.rstrip(".")

    @host.setter
    def host(self, value):
        """
        Setter for the `host` property.

        We assume that only urllib3 uses the _dns_host attribute; httplib itself
        only uses `host`, and it seems reasonable that other libraries follow suit.
        """
        self._dns_host = value

    def _new_conn(self):
        """ Establish a socket connection and set nodelay settings on it.

        :return: New socket connection.
        """
        extra_kw = {}
        if self.source_address:
            extra_kw["source_address"] = self.source_address

        if self.socket_options:
            extra_kw["socket_options"] = self.socket_options

        try:
            conn = connection.create_connection(
                (self._dns_host, self.port), self.timeout, **extra_kw
            )

        except SocketTimeout:
            raise ConnectTimeoutError(
                self,
                "Connection to %s timed out. (connect timeout=%s)"
                % (self.host, self.timeout),
            )

        except SocketError as e:
            raise NewConnectionError(
                self, "Failed to establish a new connection: %s" % e
            )

        return conn

    def _prepare_conn(self, conn):
        self.sock = conn
        # Google App Engine's httplib does not define _tunnel_host
        if getattr(self, "_tunnel_host", None):
            # TODO: Fix tunnel so it doesn't depend on self.sock state.
            self._tunnel()
            # Mark this connection as not reusable
            self.auto_open = 0

    def connect(self):
        conn = self._new_conn()
        self._prepare_conn(conn)

    def request_chunked(self, method, url, body=None, headers=None):
        """
        Alternative to the common request method, which sends the
        body with chunked encoding and not as one block
        """
        headers = HTTPHeaderDict(headers if headers is not None else {})
        skip_accept_encoding = "accept-encoding" in headers
        skip_host = "host" in headers
        self.putrequest(
            method, url, skip_accept_encoding=skip_accept_encoding, skip_host=skip_host
        )
        for header, value in headers.items():
            self.putheader(header, value)
        if "transfer-encoding" not in headers:
            self.putheader("Transfer-Encoding", "chunked")
        self.endheaders()

        if body is not None:
            stringish_types = six.string_types + (bytes,)
            if isinstance(body, stringish_types):
                body = (body,)
            for chunk in body:
                if not chunk:
                    continue
                if not isinstance(chunk, bytes):
                    chunk = chunk.encode("utf8")
                len_str = hex(len(chunk))[2:]
                self.send(len_str.encode("utf-8"))
                self.send(b"\r\n")
                self.send(chunk)
                self.send(b"\r\n")

        # After the if clause, to always have a closed body
        self.send(b"0\r\n\r\n")


class HTTPSConnection(HTTPConnection):
    default_port = port_by_scheme["https"]

    ssl_version = None

    def __init__(
        self,
        host,
        port=None,
        key_file=None,
        cert_file=None,
        key_password=None,
        strict=None,
        timeout=socket._GLOBAL_DEFAULT_TIMEOUT,
        ssl_context=None,
        server_hostname=None,
        **kw
    ):

        HTTPConnection.__init__(self, host, port, strict=strict, timeout=timeout, **kw)

        self.key_file = key_file
        self.cert_file = cert_file
        self.key_password = key_password
        self.ssl_context = ssl_context
        self.server_hostname = server_hostname

        # Required property for Google AppEngine 1.9.0 which otherwise causes
        # HTTPS requests to go out as HTTP. (See Issue #356)
        self._protocol = "https"

    def connect(self):
        conn = self._new_conn()
        self._prepare_conn(conn)

        # Wrap socket using verification with the root certs in
        # trusted_root_certs
        default_ssl_context = False
        if self.ssl_context is None:
            default_ssl_context = True
            self.ssl_context = create_urllib3_context(
<<<<<<< HEAD
                ssl_version=resolve_ssl_version(None), cert_reqs=resolve_cert_reqs(None)
=======
                ssl_version=resolve_ssl_version(self.ssl_version),
                cert_reqs=resolve_cert_reqs(self.cert_reqs),
>>>>>>> 337992ab
            )

        # Try to load OS default certs if none are given.
        # Works well on Windows (requires Python3.4+)
        context = self.ssl_context
        if (not self.ca_certs and not self.ca_cert_dir and default_ssl_context
                and hasattr(context, 'load_default_certs')):
            context.load_default_certs()

        self.sock = ssl_wrap_socket(
            sock=conn,
            keyfile=self.key_file,
            certfile=self.cert_file,
            key_password=self.key_password,
            ssl_context=self.ssl_context,
            server_hostname=self.server_hostname,
        )


class VerifiedHTTPSConnection(HTTPSConnection):
    """
    Based on httplib.HTTPSConnection but wraps the socket with
    SSL certification.
    """

    cert_reqs = None
    ca_certs = None
    ca_cert_dir = None
    ssl_version = None
    assert_fingerprint = None

    def set_cert(
        self,
        key_file=None,
        cert_file=None,
        cert_reqs=None,
        key_password=None,
        ca_certs=None,
        assert_hostname=None,
        assert_fingerprint=None,
        ca_cert_dir=None,
    ):
        """
        This method should only be called once, before the connection is used.
        """
        # If cert_reqs is not provided we'll assume CERT_REQUIRED unless we also
        # have an SSLContext object in which case we'll use its verify_mode.
        if cert_reqs is None:
            if self.ssl_context is not None:
                cert_reqs = self.ssl_context.verify_mode
            else:
                cert_reqs = resolve_cert_reqs(None)

        self.key_file = key_file
        self.cert_file = cert_file
        self.cert_reqs = cert_reqs
        self.key_password = key_password
        self.assert_hostname = assert_hostname
        self.assert_fingerprint = assert_fingerprint
        self.ca_certs = ca_certs and os.path.expanduser(ca_certs)
        self.ca_cert_dir = ca_cert_dir and os.path.expanduser(ca_cert_dir)

    def connect(self):
        # Add certificate verification
        conn = self._new_conn()
        hostname = self.host

        # Google App Engine's httplib does not define _tunnel_host
        if getattr(self, "_tunnel_host", None):
            self.sock = conn
            # Calls self._set_hostport(), so self.host is
            # self._tunnel_host below.
            self._tunnel()
            # Mark this connection as not reusable
            self.auto_open = 0

            # Override the host with the one we're requesting data from.
            hostname = self._tunnel_host

        server_hostname = hostname
        if self.server_hostname is not None:
            server_hostname = self.server_hostname

        is_time_off = datetime.date.today() < RECENT_DATE
        if is_time_off:
            warnings.warn(
                (
                    "System time is way off (before {0}). This will probably "
                    "lead to SSL verification errors"
                ).format(RECENT_DATE),
                SystemTimeWarning,
            )

        # Wrap socket using verification with the root certs in
        # trusted_root_certs
        default_ssl_context = False
        if self.ssl_context is None:
            default_ssl_context = True
            self.ssl_context = create_urllib3_context(
                ssl_version=resolve_ssl_version(self.ssl_version),
                cert_reqs=resolve_cert_reqs(self.cert_reqs),
            )

        context = self.ssl_context
        context.verify_mode = resolve_cert_reqs(self.cert_reqs)

        # Try to load OS default certs if none are given.
        # Works well on Windows (requires Python3.4+)
        if (not self.ca_certs and not self.ca_cert_dir and default_ssl_context
                and hasattr(context, 'load_default_certs')):
            context.load_default_certs()

        self.sock = ssl_wrap_socket(
            sock=conn,
            keyfile=self.key_file,
            certfile=self.cert_file,
            key_password=self.key_password,
            ca_certs=self.ca_certs,
            ca_cert_dir=self.ca_cert_dir,
            server_hostname=server_hostname,
            ssl_context=context,
        )

        if self.assert_fingerprint:
            assert_fingerprint(
                self.sock.getpeercert(binary_form=True), self.assert_fingerprint
            )
        elif (
            context.verify_mode != ssl.CERT_NONE
            and not getattr(context, "check_hostname", False)
            and self.assert_hostname is not False
        ):
            # While urllib3 attempts to always turn off hostname matching from
            # the TLS library, this cannot always be done. So we check whether
            # the TLS Library still thinks it's matching hostnames.
            cert = self.sock.getpeercert()
            if not cert.get("subjectAltName", ()):
                warnings.warn(
                    (
                        "Certificate for {0} has no `subjectAltName`, falling back to check for a "  # noqa
                        "`commonName` for now. This feature is being removed by major browsers and "  # noqa
                        "deprecated by RFC 2818. (See https://github.com/shazow/urllib3/issues/497 "  # noqa
                        "for details.)".format(hostname)
                    ),
                    SubjectAltNameWarning,
                )
            _match_hostname(cert, self.assert_hostname or server_hostname)

        self.is_verified = (
            context.verify_mode == ssl.CERT_REQUIRED
            or self.assert_fingerprint is not None
        )


def _match_hostname(cert, asserted_hostname):
    try:
        match_hostname(cert, asserted_hostname)
    except CertificateError as e:
        log.error(
            "Certificate did not match expected hostname: %s. " "Certificate: %s",
            asserted_hostname,
            cert,
        )
        # Add cert to exception and reraise so client code can inspect
        # the cert when catching the exception, if they want to
        e._peer_cert = cert
        raise


if ssl:
    # Make a copy for testing.
    UnverifiedHTTPSConnection = HTTPSConnection
    HTTPSConnection = VerifiedHTTPSConnection
else:
    HTTPSConnection = DummyConnection<|MERGE_RESOLUTION|>--- conflicted
+++ resolved
@@ -263,19 +263,19 @@
         if self.ssl_context is None:
             default_ssl_context = True
             self.ssl_context = create_urllib3_context(
-<<<<<<< HEAD
-                ssl_version=resolve_ssl_version(None), cert_reqs=resolve_cert_reqs(None)
-=======
                 ssl_version=resolve_ssl_version(self.ssl_version),
                 cert_reqs=resolve_cert_reqs(self.cert_reqs),
->>>>>>> 337992ab
             )
 
         # Try to load OS default certs if none are given.
         # Works well on Windows (requires Python3.4+)
         context = self.ssl_context
-        if (not self.ca_certs and not self.ca_cert_dir and default_ssl_context
-                and hasattr(context, 'load_default_certs')):
+        if (
+            not self.ca_certs
+            and not self.ca_cert_dir
+            and default_ssl_context
+            and hasattr(context, "load_default_certs")
+        ):
             context.load_default_certs()
 
         self.sock = ssl_wrap_socket(
@@ -377,8 +377,12 @@
 
         # Try to load OS default certs if none are given.
         # Works well on Windows (requires Python3.4+)
-        if (not self.ca_certs and not self.ca_cert_dir and default_ssl_context
-                and hasattr(context, 'load_default_certs')):
+        if (
+            not self.ca_certs
+            and not self.ca_cert_dir
+            and default_ssl_context
+            and hasattr(context, "load_default_certs")
+        ):
             context.load_default_certs()
 
         self.sock = ssl_wrap_socket(
