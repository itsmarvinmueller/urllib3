from __future__ import absolute_import
import errno
import logging
import sys
import warnings

from socket import error as SocketError, timeout as SocketTimeout
import socket


from .exceptions import (
    ClosedPoolError,
    ProtocolError,
    EmptyPoolError,
    HeaderParsingError,
    HostChangedError,
    LocationValueError,
    MaxRetryError,
    ProxyError,
    ReadTimeoutError,
    SSLError,
    TimeoutError,
    InsecureRequestWarning,
    NewConnectionError,
)
from .packages.ssl_match_hostname import CertificateError
from .packages import six
from .packages.six.moves import queue
from .connection import (
    port_by_scheme,
    DummyConnection,
    HTTPConnection, HTTPSConnection, VerifiedHTTPSConnection,
    HTTPException, BaseSSLError,
)
from .request import RequestMethods
from .response import HTTPResponse

from .util.connection import is_connection_dropped
from .util.request import set_file_position
from .util.response import assert_header_parsing
from .util.retry import Retry
from .util.timeout import Timeout
from .util.url import get_host, Url


if six.PY2:
    # Queue is imported for side effects on MS Windows
    import Queue as _unused_module_Queue  # noqa: F401

xrange = six.moves.xrange

log = logging.getLogger(__name__)

_Default = object()


# Pool objects
class ConnectionPool(object):
    """
    Base class for all connection pools, such as
    :class:`.HTTPConnectionPool` and :class:`.HTTPSConnectionPool`.
    """

    scheme = None
    QueueCls = queue.LifoQueue

    def __init__(self, host, port=None):
        if not host:
            raise LocationValueError("No host specified.")

<<<<<<< HEAD
        self.host = _ipv6_host(host)
=======
        # httplib doesn't like it when we include brackets in ipv6 addresses
        # Specifically, if we include brackets but also pass the port then
        # httplib crazily doubles up the square brackets on the Host header.
        # Instead, we need to make sure we never pass ``None`` as the port.
        # However, for backward compatibility reasons we can't actually
        # *assert* that.
        self.host = host.strip('[]').lower()
>>>>>>> 67013170
        self.port = port

    def __str__(self):
        return '%s(host=%r, port=%r)' % (type(self).__name__,
                                         self.host, self.port)

    def __enter__(self):
        return self

    def __exit__(self, exc_type, exc_val, exc_tb):
        self.close()
        # Return False to re-raise any potential exceptions
        return False

    def close(self):
        """
        Close all pooled connections and disable the pool.
        """
        pass


# This is taken from http://hg.python.org/cpython/file/7aaba721ebc0/Lib/socket.py#l252
_blocking_errnos = set([errno.EAGAIN, errno.EWOULDBLOCK])


class HTTPConnectionPool(ConnectionPool, RequestMethods):
    """
    Thread-safe connection pool for one host.

    :param host:
        Host used for this HTTP Connection (e.g. "localhost"), passed into
        :class:`httplib.HTTPConnection`.

    :param port:
        Port used for this HTTP Connection (None is equivalent to 80), passed
        into :class:`httplib.HTTPConnection`.

    :param strict:
        Causes BadStatusLine to be raised if the status line can't be parsed
        as a valid HTTP/1.0 or 1.1 status line, passed into
        :class:`httplib.HTTPConnection`.

        .. note::
           Only works in Python 2. This parameter is ignored in Python 3.

    :param timeout:
        Socket timeout in seconds for each individual connection. This can
        be a float or integer, which sets the timeout for the HTTP request,
        or an instance of :class:`urllib3.util.Timeout` which gives you more
        fine-grained control over request timeouts. After the constructor has
        been parsed, this is always a `urllib3.util.Timeout` object.

    :param maxsize:
        Number of connections to save that can be reused. More than 1 is useful
        in multithreaded situations. If ``block`` is set to False, more
        connections will be created but they will not be saved once they've
        been used.

    :param block:
        If set to True, no more than ``maxsize`` connections will be used at
        a time. When no free connections are available, the call will block
        until a connection has been released. This is a useful side effect for
        particular multithreaded situations where one does not want to use more
        than maxsize connections per host to prevent flooding.

    :param headers:
        Headers to include with all requests, unless other headers are given
        explicitly.

    :param retries:
        Retry configuration to use by default with requests in this pool.

    :param _proxy:
        Parsed proxy URL, should not be used directly, instead, see
        :class:`urllib3.connectionpool.ProxyManager`"

    :param _proxy_headers:
        A dictionary with proxy headers, should not be used directly,
        instead, see :class:`urllib3.connectionpool.ProxyManager`"

    :param \\**conn_kw:
        Additional parameters are used to create fresh :class:`urllib3.connection.HTTPConnection`,
        :class:`urllib3.connection.HTTPSConnection` instances.
    """

    scheme = 'http'
    ConnectionCls = HTTPConnection
    ResponseCls = HTTPResponse

    def __init__(self, host, port=None, strict=False,
                 timeout=Timeout.DEFAULT_TIMEOUT, maxsize=1, block=False,
                 headers=None, retries=None,
                 _proxy=None, _proxy_headers=None,
                 **conn_kw):
        ConnectionPool.__init__(self, host, port)
        RequestMethods.__init__(self, headers)

        self.strict = strict

        if not isinstance(timeout, Timeout):
            timeout = Timeout.from_float(timeout)

        if retries is None:
            retries = Retry.DEFAULT

        self.timeout = timeout
        self.retries = retries

        self.pool = self.QueueCls(maxsize)
        self.block = block

        self.proxy = _proxy
        self.proxy_headers = _proxy_headers or {}

        # Fill the queue up so that doing get() on it will block properly
        for _ in xrange(maxsize):
            self.pool.put(None)

        # These are mostly for testing and debugging purposes.
        self.num_connections = 0
        self.num_requests = 0
        self.conn_kw = conn_kw

        if self.proxy:
            # Enable Nagle's algorithm for proxies, to avoid packet fragmentation.
            # We cannot know if the user has added default socket options, so we cannot replace the
            # list.
            self.conn_kw.setdefault('socket_options', [])

    def _new_conn(self):
        """
        Return a fresh :class:`HTTPConnection`.
        """
        self.num_connections += 1
        log.debug("Starting new HTTP connection (%d): %s",
                  self.num_connections, self.host)

        conn = self.ConnectionCls(host=self.host, port=self.port,
                                  timeout=self.timeout.connect_timeout,
                                  strict=self.strict, **self.conn_kw)
        return conn

    def _get_conn(self, timeout=None):
        """
        Get a connection. Will return a pooled connection if one is available.

        If no connections are available and :prop:`.block` is ``False``, then a
        fresh connection is returned.

        :param timeout:
            Seconds to wait before giving up and raising
            :class:`urllib3.exceptions.EmptyPoolError` if the pool is empty and
            :prop:`.block` is ``True``.
        """
        conn = None
        try:
            conn = self.pool.get(block=self.block, timeout=timeout)

        except AttributeError:  # self.pool is None
            raise ClosedPoolError(self, "Pool is closed.")

        except queue.Empty:
            if self.block:
                raise EmptyPoolError(self,
                                     "Pool reached maximum size and no more "
                                     "connections are allowed.")
            pass  # Oh well, we'll create a new connection then

        # If this is a persistent connection, check if it got disconnected
        if conn and is_connection_dropped(conn):
            log.debug("Resetting dropped connection: %s", self.host)
            conn.close()
            if getattr(conn, 'auto_open', 1) == 0:
                # This is a proxied connection that has been mutated by
                # httplib._tunnel() and cannot be reused (since it would
                # attempt to bypass the proxy)
                conn = None

        return conn or self._new_conn()

    def _put_conn(self, conn):
        """
        Put a connection back into the pool.

        :param conn:
            Connection object for the current host and port as returned by
            :meth:`._new_conn` or :meth:`._get_conn`.

        If the pool is already full, the connection is closed and discarded
        because we exceeded maxsize. If connections are discarded frequently,
        then maxsize should be increased.

        If the pool is closed, then the connection will be closed and discarded.
        """
        try:
            self.pool.put(conn, block=False)
            return  # Everything is dandy, done.
        except AttributeError:
            # self.pool is None.
            pass
        except queue.Full:
            # This should never happen if self.block == True
            log.warning(
                "Connection pool is full, discarding connection: %s",
                self.host)

        # Connection never got put back into the pool, close it.
        if conn:
            conn.close()

    def _validate_conn(self, conn):
        """
        Called right before a request is made, after the socket is created.
        """
        pass

    def _prepare_proxy(self, conn):
        # Nothing to do for HTTP connections.
        pass

    def _get_timeout(self, timeout):
        """ Helper that always returns a :class:`urllib3.util.Timeout` """
        if timeout is _Default:
            return self.timeout.clone()

        if isinstance(timeout, Timeout):
            return timeout.clone()
        else:
            # User passed us an int/float. This is for backwards compatibility,
            # can be removed later
            return Timeout.from_float(timeout)

    def _raise_timeout(self, err, url, timeout_value):
        """Is the error actually a timeout? Will raise a ReadTimeout or pass"""

        if isinstance(err, SocketTimeout):
            raise ReadTimeoutError(self, url, "Read timed out. (read timeout=%s)" % timeout_value)

        # See the above comment about EAGAIN in Python 3. In Python 2 we have
        # to specifically catch it and throw the timeout error
        if hasattr(err, 'errno') and err.errno in _blocking_errnos:
            raise ReadTimeoutError(self, url, "Read timed out. (read timeout=%s)" % timeout_value)

        # Catch possible read timeouts thrown as SSL errors. If not the
        # case, rethrow the original. We need to do this because of:
        # http://bugs.python.org/issue10272
        if 'timed out' in str(err) or 'did not complete (read)' in str(err):  # Python 2.6
            raise ReadTimeoutError(self, url, "Read timed out. (read timeout=%s)" % timeout_value)

    def _make_request(self, conn, method, url, timeout=_Default, chunked=False,
                      **httplib_request_kw):
        """
        Perform a request on a given urllib connection object taken from our
        pool.

        :param conn:
            a connection from one of our connection pools

        :param timeout:
            Socket timeout in seconds for the request. This can be a
            float or integer, which will set the same timeout value for
            the socket connect and the socket read, or an instance of
            :class:`urllib3.util.Timeout`, which gives you more fine-grained
            control over your timeouts.
        """
        self.num_requests += 1

        timeout_obj = self._get_timeout(timeout)
        timeout_obj.start_connect()
        conn.timeout = timeout_obj.connect_timeout

        # Trigger any extra validation we need to do.
        try:
            self._validate_conn(conn)
        except (SocketTimeout, BaseSSLError) as e:
            # Py2 raises this as a BaseSSLError, Py3 raises it as socket timeout.
            self._raise_timeout(err=e, url=url, timeout_value=conn.timeout)
            raise

        # conn.request() calls httplib.*.request, not the method in
        # urllib3.request. It also calls makefile (recv) on the socket.
        if chunked:
            conn.request_chunked(method, url, **httplib_request_kw)
        else:
            conn.request(method, url, **httplib_request_kw)

        # Reset the timeout for the recv() on the socket
        read_timeout = timeout_obj.read_timeout

        # App Engine doesn't have a sock attr
        if getattr(conn, 'sock', None):
            # In Python 3 socket.py will catch EAGAIN and return None when you
            # try and read into the file pointer created by http.client, which
            # instead raises a BadStatusLine exception. Instead of catching
            # the exception and assuming all BadStatusLine exceptions are read
            # timeouts, check for a zero timeout before making the request.
            if read_timeout == 0:
                raise ReadTimeoutError(
                    self, url, "Read timed out. (read timeout=%s)" % read_timeout)
            if read_timeout is Timeout.DEFAULT_TIMEOUT:
                conn.sock.settimeout(socket.getdefaulttimeout())
            else:  # None or a value
                conn.sock.settimeout(read_timeout)

        # Receive the response from the server
        try:
            try:  # Python 2.7, use buffering of HTTP responses
                httplib_response = conn.getresponse(buffering=True)
            except TypeError:  # Python 2.6 and older, Python 3
                try:
                    httplib_response = conn.getresponse()
                except Exception as e:
                    # Remove the TypeError from the exception chain in Python 3;
                    # otherwise it looks like a programming error was the cause.
                    six.raise_from(e, None)
        except (SocketTimeout, BaseSSLError, SocketError) as e:
            self._raise_timeout(err=e, url=url, timeout_value=read_timeout)
            raise

        # AppEngine doesn't have a version attr.
        http_version = getattr(conn, '_http_vsn_str', 'HTTP/?')
        log.debug("%s://%s:%s \"%s %s %s\" %s %s", self.scheme, self.host, self.port,
                  method, url, http_version, httplib_response.status,
                  httplib_response.length)

        try:
            assert_header_parsing(httplib_response.msg)
        except HeaderParsingError as hpe:  # Platform-specific: Python 3
            log.warning(
                'Failed to parse headers (url=%s): %s',
                self._absolute_url(url), hpe, exc_info=True)

        return httplib_response

    def _absolute_url(self, path):
        return Url(scheme=self.scheme, host=self.host, port=self.port, path=path).url

    def close(self):
        """
        Close all pooled connections and disable the pool.
        """
        # Disable access to the pool
        old_pool, self.pool = self.pool, None

        try:
            while True:
                conn = old_pool.get(block=False)
                if conn:
                    conn.close()

        except queue.Empty:
            pass  # Done.

    def is_same_host(self, url):
        """
        Check if the given ``url`` is a member of the same host as this
        connection pool.
        """
        if url.startswith('/'):
            return True

        # TODO: Add optional support for socket.gethostbyname checking.
        scheme, host, port = get_host(url)

        host = _ipv6_host(host)

        # Use explicit default port for comparison when none is given
        if self.port and not port:
            port = port_by_scheme.get(scheme)
        elif not self.port and port == port_by_scheme.get(scheme):
            port = None

        return (scheme, host, port) == (self.scheme, self.host, self.port)

    def urlopen(self, method, url, body=None, headers=None, retries=None,
                redirect=True, assert_same_host=True, timeout=_Default,
                pool_timeout=None, release_conn=None, chunked=False,
                body_pos=None, **response_kw):
        """
        Get a connection from the pool and perform an HTTP request. This is the
        lowest level call for making a request, so you'll need to specify all
        the raw details.

        .. note::

           More commonly, it's appropriate to use a convenience method provided
           by :class:`.RequestMethods`, such as :meth:`request`.

        .. note::

           `release_conn` will only behave as expected if
           `preload_content=False` because we want to make
           `preload_content=False` the default behaviour someday soon without
           breaking backwards compatibility.

        :param method:
            HTTP request method (such as GET, POST, PUT, etc.)

        :param body:
            Data to send in the request body (useful for creating
            POST requests, see HTTPConnectionPool.post_url for
            more convenience).

        :param headers:
            Dictionary of custom headers to send, such as User-Agent,
            If-None-Match, etc. If None, pool headers are used. If provided,
            these headers completely replace any pool-specific headers.

        :param retries:
            Configure the number of retries to allow before raising a
            :class:`~urllib3.exceptions.MaxRetryError` exception.

            Pass ``None`` to retry until you receive a response. Pass a
            :class:`~urllib3.util.retry.Retry` object for fine-grained control
            over different types of retries.
            Pass an integer number to retry connection errors that many times,
            but no other types of errors. Pass zero to never retry.

            If ``False``, then retries are disabled and any exception is raised
            immediately. Also, instead of raising a MaxRetryError on redirects,
            the redirect response will be returned.

        :type retries: :class:`~urllib3.util.retry.Retry`, False, or an int.

        :param redirect:
            If True, automatically handle redirects (status codes 301, 302,
            303, 307, 308). Each redirect counts as a retry. Disabling retries
            will disable redirect, too.

        :param assert_same_host:
            If ``True``, will make sure that the host of the pool requests is
            consistent else will raise HostChangedError. When False, you can
            use the pool on an HTTP proxy and request foreign hosts.

        :param timeout:
            If specified, overrides the default timeout for this one
            request. It may be a float (in seconds) or an instance of
            :class:`urllib3.util.Timeout`.

        :param pool_timeout:
            If set and the pool is set to block=True, then this method will
            block for ``pool_timeout`` seconds and raise EmptyPoolError if no
            connection is available within the time period.

        :param release_conn:
            If False, then the urlopen call will not release the connection
            back into the pool once a response is received (but will release if
            you read the entire contents of the response such as when
            `preload_content=True`). This is useful if you're not preloading
            the response's content immediately. You will need to call
            ``r.release_conn()`` on the response ``r`` to return the connection
            back into the pool. If None, it takes the value of
            ``response_kw.get('preload_content', True)``.

        :param chunked:
            If True, urllib3 will send the body using chunked transfer
            encoding. Otherwise, urllib3 will send the body using the standard
            content-length form. Defaults to False.

        :param int body_pos:
            Position to seek to in file-like body in the event of a retry or
            redirect. Typically this won't need to be set because urllib3 will
            auto-populate the value when needed.

        :param \\**response_kw:
            Additional parameters are passed to
            :meth:`urllib3.response.HTTPResponse.from_httplib`
        """
        if headers is None:
            headers = self.headers

        if not isinstance(retries, Retry):
            retries = Retry.from_int(retries, redirect=redirect, default=self.retries)

        if release_conn is None:
            release_conn = response_kw.get('preload_content', True)

        # Check host
        if assert_same_host and not self.is_same_host(url):
            raise HostChangedError(self, url, retries)

        conn = None

        # Track whether `conn` needs to be released before
        # returning/raising/recursing. Update this variable if necessary, and
        # leave `release_conn` constant throughout the function. That way, if
        # the function recurses, the original value of `release_conn` will be
        # passed down into the recursive call, and its value will be respected.
        #
        # See issue #651 [1] for details.
        #
        # [1] <https://github.com/shazow/urllib3/issues/651>
        release_this_conn = release_conn

        # Merge the proxy headers. Only do this in HTTP. We have to copy the
        # headers dict so we can safely change it without those changes being
        # reflected in anyone else's copy.
        if self.scheme == 'http':
            headers = headers.copy()
            headers.update(self.proxy_headers)

        # Must keep the exception bound to a separate variable or else Python 3
        # complains about UnboundLocalError.
        err = None

        # Keep track of whether we cleanly exited the except block. This
        # ensures we do proper cleanup in finally.
        clean_exit = False

        # Rewind body position, if needed. Record current position
        # for future rewinds in the event of a redirect/retry.
        body_pos = set_file_position(body, body_pos)

        try:
            # Request a connection from the queue.
            timeout_obj = self._get_timeout(timeout)
            conn = self._get_conn(timeout=pool_timeout)

            conn.timeout = timeout_obj.connect_timeout

            is_new_proxy_conn = self.proxy is not None and not getattr(conn, 'sock', None)
            if is_new_proxy_conn:
                self._prepare_proxy(conn)

            # Make the request on the httplib connection object.
            httplib_response = self._make_request(conn, method, url,
                                                  timeout=timeout_obj,
                                                  body=body, headers=headers,
                                                  chunked=chunked)

            # If we're going to release the connection in ``finally:``, then
            # the response doesn't need to know about the connection. Otherwise
            # it will also try to release it and we'll have a double-release
            # mess.
            response_conn = conn if not release_conn else None

            # Pass method to Response for length checking
            response_kw['request_method'] = method

            # Import httplib's response into our own wrapper object
            response = self.ResponseCls.from_httplib(httplib_response,
                                                     pool=self,
                                                     connection=response_conn,
                                                     retries=retries,
                                                     **response_kw)

            # Everything went great!
            clean_exit = True

        except queue.Empty:
            # Timed out by queue.
            raise EmptyPoolError(self, "No pool connections are available.")

        except (BaseSSLError, CertificateError) as e:
            # Close the connection. If a connection is reused on which there
            # was a Certificate error, the next request will certainly raise
            # another Certificate error.
            clean_exit = False
            raise SSLError(e)

        except SSLError:
            # Treat SSLError separately from BaseSSLError to preserve
            # traceback.
            clean_exit = False
            raise

        except (TimeoutError, HTTPException, SocketError, ProtocolError) as e:
            # Discard the connection for these exceptions. It will be
            # be replaced during the next _get_conn() call.
            clean_exit = False

            if isinstance(e, (SocketError, NewConnectionError)) and self.proxy:
                e = ProxyError('Cannot connect to proxy.', e)
            elif isinstance(e, (SocketError, HTTPException)):
                e = ProtocolError('Connection aborted.', e)

            retries = retries.increment(method, url, error=e, _pool=self,
                                        _stacktrace=sys.exc_info()[2])
            retries.sleep()

            # Keep track of the error for the retry warning.
            err = e

        finally:
            if not clean_exit:
                # We hit some kind of exception, handled or otherwise. We need
                # to throw the connection away unless explicitly told not to.
                # Close the connection, set the variable to None, and make sure
                # we put the None back in the pool to avoid leaking it.
                conn = conn and conn.close()
                release_this_conn = True

            if release_this_conn:
                # Put the connection back to be reused. If the connection is
                # expired then it will be None, which will get replaced with a
                # fresh connection during _get_conn.
                self._put_conn(conn)

        if not conn:
            # Try again
            log.warning("Retrying (%r) after connection "
                        "broken by '%r': %s", retries, err, url)
            return self.urlopen(method, url, body, headers, retries,
                                redirect, assert_same_host,
                                timeout=timeout, pool_timeout=pool_timeout,
                                release_conn=release_conn, body_pos=body_pos,
                                **response_kw)

        # Handle redirect?
        redirect_location = redirect and response.get_redirect_location()
        if redirect_location:
            if response.status == 303:
                method = 'GET'

            try:
                retries = retries.increment(method, url, response=response, _pool=self)
            except MaxRetryError:
                if retries.raise_on_redirect:
                    # Release the connection for this response, since we're not
                    # returning it to be released manually.
                    response.release_conn()
                    raise
                return response

            retries.sleep_for_retry(response)
            log.debug("Redirecting %s -> %s", url, redirect_location)
            return self.urlopen(
                method, redirect_location, body, headers,
                retries=retries, redirect=redirect,
                assert_same_host=assert_same_host,
                timeout=timeout, pool_timeout=pool_timeout,
                release_conn=release_conn, body_pos=body_pos,
                **response_kw)

        # Check if we should retry the HTTP response.
        has_retry_after = bool(response.getheader('Retry-After'))
        if retries.is_retry(method, response.status, has_retry_after):
            try:
                retries = retries.increment(method, url, response=response, _pool=self)
            except MaxRetryError:
                if retries.raise_on_status:
                    # Release the connection for this response, since we're not
                    # returning it to be released manually.
                    response.release_conn()
                    raise
                return response
            retries.sleep(response)
            log.debug("Retry: %s", url)
            return self.urlopen(
                method, url, body, headers,
                retries=retries, redirect=redirect,
                assert_same_host=assert_same_host,
                timeout=timeout, pool_timeout=pool_timeout,
                release_conn=release_conn,
                body_pos=body_pos, **response_kw)

        return response


class HTTPSConnectionPool(HTTPConnectionPool):
    """
    Same as :class:`.HTTPConnectionPool`, but HTTPS.

    When Python is compiled with the :mod:`ssl` module, then
    :class:`.VerifiedHTTPSConnection` is used, which *can* verify certificates,
    instead of :class:`.HTTPSConnection`.

    :class:`.VerifiedHTTPSConnection` uses one of ``assert_fingerprint``,
    ``assert_hostname`` and ``host`` in this order to verify connections.
    If ``assert_hostname`` is False, no verification is done.

    The ``key_file``, ``cert_file``, ``cert_reqs``, ``ca_certs``,
    ``ca_cert_dir``, and ``ssl_version`` are only used if :mod:`ssl` is
    available and are fed into :meth:`urllib3.util.ssl_wrap_socket` to upgrade
    the connection socket into an SSL socket.
    """

    scheme = 'https'
    ConnectionCls = HTTPSConnection

    def __init__(self, host, port=None,
                 strict=False, timeout=Timeout.DEFAULT_TIMEOUT, maxsize=1,
                 block=False, headers=None, retries=None,
                 _proxy=None, _proxy_headers=None,
                 key_file=None, cert_file=None, cert_reqs=None,
                 ca_certs=None, ssl_version=None,
                 assert_hostname=None, assert_fingerprint=None,
                 ca_cert_dir=None, **conn_kw):

        HTTPConnectionPool.__init__(self, host, port, strict, timeout, maxsize,
                                    block, headers, retries, _proxy, _proxy_headers,
                                    **conn_kw)

        if ca_certs and cert_reqs is None:
            cert_reqs = 'CERT_REQUIRED'

        self.key_file = key_file
        self.cert_file = cert_file
        self.cert_reqs = cert_reqs
        self.ca_certs = ca_certs
        self.ca_cert_dir = ca_cert_dir
        self.ssl_version = ssl_version
        self.assert_hostname = assert_hostname
        self.assert_fingerprint = assert_fingerprint

    def _prepare_conn(self, conn):
        """
        Prepare the ``connection`` for :meth:`urllib3.util.ssl_wrap_socket`
        and establish the tunnel if proxy is used.
        """

        if isinstance(conn, VerifiedHTTPSConnection):
            conn.set_cert(key_file=self.key_file,
                          cert_file=self.cert_file,
                          cert_reqs=self.cert_reqs,
                          ca_certs=self.ca_certs,
                          ca_cert_dir=self.ca_cert_dir,
                          assert_hostname=self.assert_hostname,
                          assert_fingerprint=self.assert_fingerprint)
            conn.ssl_version = self.ssl_version
        return conn

    def _prepare_proxy(self, conn):
        """
        Establish tunnel connection early, because otherwise httplib
        would improperly set Host: header to proxy's IP:port.
        """
        # Python 2.7+
        try:
            set_tunnel = conn.set_tunnel
        except AttributeError:  # Platform-specific: Python 2.6
            set_tunnel = conn._set_tunnel

        if sys.version_info <= (2, 6, 4) and not self.proxy_headers:  # Python 2.6.4 and older
            set_tunnel(self.host, self.port)
        else:
            set_tunnel(self.host, self.port, self.proxy_headers)

        conn.connect()

    def _new_conn(self):
        """
        Return a fresh :class:`httplib.HTTPSConnection`.
        """
        self.num_connections += 1
        log.debug("Starting new HTTPS connection (%d): %s",
                  self.num_connections, self.host)

        if not self.ConnectionCls or self.ConnectionCls is DummyConnection:
            raise SSLError("Can't connect to HTTPS URL because the SSL "
                           "module is not available.")

        actual_host = self.host
        actual_port = self.port
        if self.proxy is not None:
            actual_host = self.proxy.host
            actual_port = self.proxy.port

        conn = self.ConnectionCls(host=actual_host, port=actual_port,
                                  timeout=self.timeout.connect_timeout,
                                  strict=self.strict, **self.conn_kw)

        return self._prepare_conn(conn)

    def _validate_conn(self, conn):
        """
        Called right before a request is made, after the socket is created.
        """
        super(HTTPSConnectionPool, self)._validate_conn(conn)

        # Force connect early to allow us to validate the connection.
        if not getattr(conn, 'sock', None):  # AppEngine might not have  `.sock`
            conn.connect()

        if not conn.is_verified:
            warnings.warn((
                'Unverified HTTPS request is being made. '
                'Adding certificate verification is strongly advised. See: '
                'https://urllib3.readthedocs.io/en/latest/advanced-usage.html'
                '#ssl-warnings'),
                InsecureRequestWarning)


def connection_from_url(url, **kw):
    """
    Given a url, return an :class:`.ConnectionPool` instance of its host.

    This is a shortcut for not having to parse out the scheme, host, and port
    of the url before creating an :class:`.ConnectionPool` instance.

    :param url:
        Absolute URL string that must include the scheme. Port is optional.

    :param \\**kw:
        Passes additional parameters to the constructor of the appropriate
        :class:`.ConnectionPool`. Useful for specifying things like
        timeout, maxsize, headers, etc.

    Example::

        >>> conn = connection_from_url('http://google.com/')
        >>> r = conn.request('GET', '/')
    """
    scheme, host, port = get_host(url)
    port = port or port_by_scheme.get(scheme, 80)
    if scheme == 'https':
        return HTTPSConnectionPool(host, port=port, **kw)
    else:
        return HTTPConnectionPool(host, port=port, **kw)


def _ipv6_host(host):
    """
    Process IPv6 address literals
    """

    # httplib doesn't like it when we include brackets in IPv6 addresses
    # Specifically, if we include brackets but also pass the port then
    # httplib crazily doubles up the square brackets on the Host header.
    # Instead, we need to make sure we never pass ``None`` as the port.
    # However, for backward compatibility reasons we can't actually
    # *assert* that.  See http://bugs.python.org/issue28539
    #
    # Also if an IPv6 address literal has a zone identifier, the
    # percent sign might be URIencoded, convert it back into ASCII
    if host.startswith('[') and host.endswith(']'):
        host = host.replace('%25', '%').strip('[]')
    return host<|MERGE_RESOLUTION|>--- conflicted
+++ resolved
@@ -68,17 +68,7 @@
         if not host:
             raise LocationValueError("No host specified.")
 
-<<<<<<< HEAD
         self.host = _ipv6_host(host)
-=======
-        # httplib doesn't like it when we include brackets in ipv6 addresses
-        # Specifically, if we include brackets but also pass the port then
-        # httplib crazily doubles up the square brackets on the Host header.
-        # Instead, we need to make sure we never pass ``None`` as the port.
-        # However, for backward compatibility reasons we can't actually
-        # *assert* that.
-        self.host = host.strip('[]').lower()
->>>>>>> 67013170
         self.port = port
 
     def __str__(self):
